<<<<<<< HEAD
use proc_macro2::{Ident, TokenStream, TokenTree};
use quote::{quote, TokenStreamExt, ToTokens};
use syn::{ConstParam, GenericParam, ItemTrait, LifetimeDef, TraitItem, TraitItemConst, TraitItemType, TypeParam};
=======
use proc_macro2::Ident;
use quote::{quote};
use syn::{TraitItem, TraitItemConst, TraitItemType};
>>>>>>> 42ecf34c

pub(crate) fn macro_name(trait_ident: &syn::Ident) -> syn::Ident {
    quote::format_ident!("ambassador_impl_{}", trait_ident)
}

pub(crate) fn match_name(trait_ident: &syn::Ident) -> syn::Ident {
    quote::format_ident!("Match{}", trait_ident)
}

pub fn build_register_trait(original_item: &syn::ItemTrait) -> proc_macro2::TokenStream {
    let trait_ident = &original_item.ident;
    let macro_name = macro_name(trait_ident);
    let match_name = match_name(trait_ident);
    let gen_idents: Vec<_> = original_item.generics.params.iter().map(param_to_ident).collect();
    let gen_matcher: TokenStream = original_item.generics.params.iter().map(param_to_matcher).collect();

    let (struct_items, enum_items): (Vec<_>, Vec<_>) = original_item
        .items
        .iter()
        .map(|item| build_trait_items(item, trait_ident, &gen_idents))
        .unzip();

    let assoc_ty_bounds = make_assoc_ty_bound(&original_item.items, &original_item, &match_name);

    let mut register_trait = quote! {
        #[doc = concat!("A macro to be used by [`ambassador::Delegate`] to delegate [`", stringify!(#trait_ident), "`]")]
        #[macro_export]
        macro_rules! #macro_name {
            (body_struct(<#gen_matcher>, $ty:ty, $field_ident:tt)) => {
                #(#struct_items)*
            };
            (body_enum(<#gen_matcher>, $ty:ty, ($( $other_tys:ty ),+), ($( $variants:path ),+))) => {
                #(#enum_items)*
            };
            (use_assoc_ty_bounds) => {
                #assoc_ty_bounds
            };
        }


    };
<<<<<<< HEAD

=======
    if cfg!(feature = "backward_compatible") {
        let enum_name = quote::format_ident!("{}_body_enum", macro_name);
        let struct_name = quote::format_ident!("{}_body_single_struct", macro_name);
        let legacy_macros = quote!{
            #[macro_export]
            macro_rules! #struct_name {
                ($field_ident:tt) => {#macro_name!{body_struct((), $field_ident)}};
            }
            #[macro_export]
            macro_rules! #enum_name {
                ($( $variants:path ),+) => {#macro_name!{body_enum((), (()), ($( $variants),*))}};
            }
        };
        register_trait.extend(legacy_macros);
    }
>>>>>>> 42ecf34c
    register_trait
}

fn param_to_ident(param: &GenericParam) -> &Ident{
    match param {
        GenericParam::Type(TypeParam{ident, ..}) => ident,
        GenericParam::Lifetime(LifetimeDef{lifetime, ..}) => &lifetime.ident,
        GenericParam::Const(ConstParam{ident, ..}) => ident
    }
}

fn param_to_matcher(param: &GenericParam) -> TokenStream{
    match param {
        GenericParam::Type(TypeParam{ident, ..}) => quote!($ #ident : ty,),
        GenericParam::Lifetime(LifetimeDef{lifetime, ..}) => {
            let ident = &lifetime.ident;
            quote!($ #ident : lifetime,)
        },
        GenericParam::Const(ConstParam{ident, ..}) => quote!($ #ident : ident,)
    }
}

fn param_to_tokens(param: &GenericParam) -> proc_macro2::TokenStream{
    match param {
        GenericParam::Type(TypeParam{ident, ..}) => quote!(#ident,),
        GenericParam::Lifetime(LifetimeDef{lifetime, ..}) => quote!(#lifetime,),
        GenericParam::Const(ConstParam{ident, ..}) => quote!(#ident,)
    }
}

fn make_assoc_ty_bound(items: &[syn::TraitItem], item_trait: &ItemTrait, match_name: &Ident) -> proc_macro2::TokenStream {
    let trait_ident = &item_trait.ident;
    let gen_params = &item_trait.generics.params;
    let gen_params_t = super::util::TailingPunctuated::wrap_ref(gen_params);
    
    let gen_tokens: proc_macro2::TokenStream = gen_params.iter().flat_map(param_to_tokens).collect();
    let assoc_type_bounds: Vec<_> = items.iter()
        .filter_map(|item| match item {
            TraitItem::Type(ty) => {
                let ty_ident = &ty.ident;
                Some(match ty.generics.params.len() {
                    0 => quote! {#ty_ident = <ambassador_X as #trait_ident<#gen_tokens>>::#ty_ident},
                    _ => quote! {compile_error!("Enums cannot currently delegate to traits with GATs")}
                })
            },
            _ => None,
        }).collect();
    let new_bound =  quote! {#trait_ident<#gen_tokens #(#assoc_type_bounds,)*>};

    quote! {
        #[doc(hidden)]
        #[allow(non_camel_case_types)]
        pub trait #match_name<#gen_params_t ambassador_X: #trait_ident<#gen_tokens>>: #new_bound {}
        #[allow(non_camel_case_types)]
        impl<#gen_params_t ambassador_X: #trait_ident<#gen_tokens>, ambassador_Y: #new_bound> #match_name<#gen_tokens ambassador_X> for ambassador_Y {} // Replace with trait alias when they become stable
    }
}

// Replaces the identifiers in gen_idents with there macro args (X => $X) ('a => $a)
fn replace_gen_idents(tokens: TokenStream, gen_idents: &[&Ident]) -> TokenStream {
    let mut res = TokenStream::new();
    let mut apostrophe: Option<proc_macro2::Punct> = None;
    for tt in tokens {
        match tt {
            TokenTree::Group(g) =>
                res.append(proc_macro2::Group::new(g.delimiter(), replace_gen_idents(g.stream(), gen_idents))),
            TokenTree::Ident(ref id) if gen_idents.contains(&id) => {
                apostrophe = None;
                res.append(TokenTree::Punct(proc_macro2::Punct::new('$', proc_macro2::Spacing::Joint)));
                res.append(tt)
            }
            TokenTree::Punct(p) if p.as_char() == '\'' => apostrophe = Some(p),
            _ => {
                if let Some(ap) = apostrophe.take() {
                    res.append(ap);
                }
                res.append(tt)
            },
        }
    }
    res
}

fn build_trait_items(
    original_item: &syn::TraitItem,
    trait_ident: &Ident,
    gen_idents: &[&Ident],
) -> (proc_macro2::TokenStream, proc_macro2::TokenStream) {
    let gen_pat: TokenStream = gen_idents.into_iter().flat_map(|id| quote! {$#id,}).collect();
    match original_item {
        TraitItem::Const(TraitItemConst { ident, ty, .. }) => (
            quote! {
                const #ident : #ty = <$ty as #trait_ident<#gen_pat>>::#ident;
            },
            quote! {
                const #ident : #ty = {
                    $(assert!(<$ty as #trait_ident<#gen_pat>>::#ident == <$other_tys as #trait_ident<#gen_pat>>::#ident);)*
                    <$ty as #trait_ident<#gen_pat>>::#ident
                };
            },
        ),
        TraitItem::Type(TraitItemType {
            ident, generics, ..
        }) => {
            let where_clause = &generics.where_clause;
            let item = quote! {
                type #ident #generics = <$ty as #trait_ident<#gen_pat>>::#ident #generics;
                // TODO add #where_clase to appropriate place once it is decided
            };
            (item.clone(), item)
        }
        TraitItem::Method(original_method) => {
            let method_sig = original_method.sig.to_token_stream();
            let method_sig = replace_gen_idents(method_sig, gen_idents);
            (
                {
                    let method_invocation =
                        build_method_invocation(original_method, &quote!(self.$field_ident));
                    quote! {
                        #method_sig {
                            #method_invocation
                        }
                    }
                },
                {
                    let method_invocation =
                        build_method_invocation(original_method, &quote!(inner));
                    quote! {
                        #method_sig {
                            match self {
                                $($variants(inner) => #method_invocation),*
                            }
                        }
                    }
                },
            )
        }
        _ => unimplemented!(),
    }
}

fn build_method_invocation(
    original_method: &syn::TraitItemMethod,
    field_ident: &proc_macro2::TokenStream,
) -> proc_macro2::TokenStream {
    let method_sig = &original_method.sig;
    let method_ident = &method_sig.ident;
    let argument_list: syn::punctuated::Punctuated<&Box<syn::Pat>, syn::token::Comma> = method_sig
        .inputs
        .iter()
        .filter_map(|fn_arg| match fn_arg {
            syn::FnArg::Receiver(_) => None,
            syn::FnArg::Typed(pat_type) => Some(&pat_type.pat),
        })
        .collect();

    let method_invocation = quote! { #field_ident.#method_ident(#argument_list) };
    method_invocation
}<|MERGE_RESOLUTION|>--- conflicted
+++ resolved
@@ -1,12 +1,6 @@
-<<<<<<< HEAD
 use proc_macro2::{Ident, TokenStream, TokenTree};
 use quote::{quote, TokenStreamExt, ToTokens};
 use syn::{ConstParam, GenericParam, ItemTrait, LifetimeDef, TraitItem, TraitItemConst, TraitItemType, TypeParam};
-=======
-use proc_macro2::Ident;
-use quote::{quote};
-use syn::{TraitItem, TraitItemConst, TraitItemType};
->>>>>>> 42ecf34c
 
 pub(crate) fn macro_name(trait_ident: &syn::Ident) -> syn::Ident {
     quote::format_ident!("ambassador_impl_{}", trait_ident)
@@ -48,25 +42,21 @@
 
 
     };
-<<<<<<< HEAD
-
-=======
     if cfg!(feature = "backward_compatible") {
         let enum_name = quote::format_ident!("{}_body_enum", macro_name);
         let struct_name = quote::format_ident!("{}_body_single_struct", macro_name);
         let legacy_macros = quote!{
             #[macro_export]
             macro_rules! #struct_name {
-                ($field_ident:tt) => {#macro_name!{body_struct((), $field_ident)}};
+                ($field_ident:tt) => {#macro_name!{body_struct(<>, (), $field_ident)}};
             }
             #[macro_export]
             macro_rules! #enum_name {
-                ($( $variants:path ),+) => {#macro_name!{body_enum((), (()), ($( $variants),*))}};
+                ($( $variants:path ),+) => {#macro_name!{body_enum(<>, (), (()), ($( $variants),*))}};
             }
         };
         register_trait.extend(legacy_macros);
     }
->>>>>>> 42ecf34c
     register_trait
 }
 
@@ -101,7 +91,7 @@
     let trait_ident = &item_trait.ident;
     let gen_params = &item_trait.generics.params;
     let gen_params_t = super::util::TailingPunctuated::wrap_ref(gen_params);
-    
+
     let gen_tokens: proc_macro2::TokenStream = gen_params.iter().flat_map(param_to_tokens).collect();
     let assoc_type_bounds: Vec<_> = items.iter()
         .filter_map(|item| match item {
